--- conflicted
+++ resolved
@@ -54,21 +54,12 @@
 anti-pattern to make runtime decisions on historical audit logs.
 
 The upstream [Kubernetes certificates
-<<<<<<< HEAD
-`CertificateSigningRequest`](https://github.com/kubernetes/api/blob/master/certificates/v1/types.go#L41)
+`CertificateSigningRequest`](https://kubernetes.io/docs/reference/generated/kubernetes-api/v1.20/#certificatesigningrequest-v1-certificates-k8s-io)
 API has the identity of the requesting Kubernetes user. As the project intends
 to transition to this resource as part of the project, the `CertificateRequest`
 should strive to match 1:1 wherever possible. This means extensions or additions
 to cert-manager (policy, auditing) can have the same guarantees about what
 information is available from both resources, while this transition takes place.
-=======
-`CertificateSigningRequest`](https://kubernetes.io/docs/reference/generated/kubernetes-api/v1.20/#certificatesigningrequest-v1-certificates-k8s-io)
-API has identity as part of the resource. As the project intends to align and
-likely make this resource compatible with cert-manager in some way, the
-`CertificateRequest` should expose identical identity details. This means
-extensions or additions to cert-manager (policy, auditing) can have the same
-guarantees about what information is available from both resources.
->>>>>>> fdc13a28
 
 
 ### Goals
@@ -98,19 +89,12 @@
 resources.
 
 The webhook will be responsible for enforcing the following during a CREATE
-<<<<<<< HEAD
 operation. We will not reject requests which populate these fields, but instead
 simply override them.
 - No user info fields have been set by the [user creating the resource](
   https://github.com/kubernetes/kubernetes/blob/7a94debba5f8c21bbf8b42b2a7f1d5e974ddb837/pkg/registry/certificates/certificates/strategy.go#L63-L79)
 - Set user info fields to exactly what is received from the API server in the
-    [UserInfo](https://github.com/kubernetes/api/blob/master/authentication/v1/types.go#L102)
-=======
-operation:
-- No identity fields have been set by the user creating the resource
-- Set identity fields to exactly what is received from the API server in the
     [UserInfo](https://kubernetes.io/docs/reference/generated/kubernetes-api/v1.20/#userinfo-v1-authentication-k8s-io)
->>>>>>> fdc13a28
 
 The webhook will also responsible for enforcing the following during an UPDATE
 operation. Any attempt to changes these fields will result in a rejected
